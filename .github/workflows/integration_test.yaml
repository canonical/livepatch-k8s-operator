name: Integration tests

on:
  pull_request:
  workflow_call:

jobs:
  integration-test:
    name: Integration tests (MicroK8s controller)
    runs-on: ubuntu-24.04
    steps:
      - name: Checkout
        uses: actions/checkout@v4

      # To speed up the tests, we build the charm with Charmcraft and put the
      # `.charm` file in the repository root directory. Integration tests will
      # pick up this file and avoid building it per test case.
      - name: Install Charmcraft
        run: sudo snap install charmcraft --classic
      - name: Build charm
<<<<<<< HEAD
        run: charmcraft pack --platform amd64 --destructive-mode --verbosity=trace
=======
        run: charmcraft pack --destructive-mode --verbosity=trace
>>>>>>> d00ed271

      - name: Setup operator environment
        uses: charmed-kubernetes/actions-operator@main
        with:
          channel: 1.30-strict/stable
          juju-channel: 3.5/stable
          provider: microk8s
          microk8s-group: snap_microk8s
          microk8s-addons: "ingress storage dns rbac registry"
      # Instructions from https://microk8s.io/docs/registry-private
      # and https://github.com/containerd/cri/blob/master/docs/registry.md
      # Bash explanation https://stackoverflow.com/questions/15429330/how-to-specify-a-multi-line-shell-variable#comment21828145_15429426
      - name: Setup microk8s for private registry
        run: |
          read -r -d '' REGISTRY_CONFIG << EOL || true
            [plugins."io.containerd.grpc.v1.cri".registry.configs."ghcr.io".auth]
              username = "${{ github.actor }}"
              password = "${{ secrets.GITHUB_TOKEN }}"
          EOL
          echo "$REGISTRY_CONFIG" | sudo tee -a /var/snap/microk8s/current/args/containerd-template.toml
          sudo snap restart microk8s.daemon-containerd
      - name: Install tox
        run: python -m pip install tox
      - name: Run integration tests
        # set a predictable model name so it can be consumed by charm-logdump-action
        run: tox -e integration
      - name: Dump logs
        if: failure()
        uses: canonical/charming-actions/dump-logs@main
  integration-test-airgapped:
    name: Airgapped integration tests (LXD controller)
    runs-on: ubuntu-24.04
    steps:
      - name: Checkout
        uses: actions/checkout@v4

      # To speed up the tests, we build the charm with Charmcraft and put the
      # `.charm` file in the repository root directory. Integration tests will
      # pick up this file and avoid building it per test case.
      - name: Install Charmcraft
        run: sudo snap install charmcraft --classic
      - name: Build charm
<<<<<<< HEAD
        run: charmcraft pack --platform amd64 --destructive-mode --verbosity=trace
=======
        run: charmcraft pack --destructive-mode --verbosity=trace
>>>>>>> d00ed271

      - name: Setup operator environment
        uses: charmed-kubernetes/actions-operator@main
        with:
          channel: 1.30-strict/stable
          juju-channel: 3.5/stable
          provider: microk8s
          microk8s-group: snap_microk8s
          microk8s-addons: "ingress storage dns rbac registry"
      # Instructions from https://microk8s.io/docs/registry-private
      # and https://github.com/containerd/cri/blob/master/docs/registry.md
      # Bash explanation https://stackoverflow.com/questions/15429330/how-to-specify-a-multi-line-shell-variable#comment21828145_15429426
      - name: Setup microk8s for private registry
        run: |
          read -r -d '' REGISTRY_CONFIG << EOL || true
            [plugins."io.containerd.grpc.v1.cri".registry.configs."ghcr.io".auth]
              username = "${{ github.actor }}"
              password = "${{ secrets.GITHUB_TOKEN }}"
          EOL
          echo "$REGISTRY_CONFIG" | sudo tee -a /var/snap/microk8s/current/args/containerd-template.toml
          sudo snap restart microk8s.daemon-containerd

<<<<<<< HEAD
      # LXD is needed for testing the integration with `pro-airgapped-server`
      # because there's no K8s version of this charm. We also need to add the
      # MicroK8s cloud to the LXD controller, so that Livepatch and
      # `pro-airgapped-server` models share the same controller and therefore
      # can be integrated with each other over a cross-model relation.
=======
>>>>>>> d00ed271
      - name: Bootstrap a controller on the LXD cloud
        run: juju bootstrap localhost localhost-localhost
      # We need to change the MicroK8s API address from a localhost (127.0.0.1)
      # to a concrete IP address that is accessible by LXD containers/instances,
      # including the controller we have just bootstrapped. Note that the output
      # of the `microk8s.config` command is the content of the `client.config`
      # file with the API address changed as we need.
      - name: Tweak MicroK8s API address
        run: |
          sudo microk8s.config > /tmp/client.config
          sudo cp /tmp/client.config /var/snap/microk8s/current/credentials/client.config
      - name: Add MicroK8s cloud to LXD controller
        run: |
          /usr/bin/sudo -g snap_microk8s -E juju add-cloud microk8s --controller localhost-localhost --credential microk8s
      - name: Install tox
        run: python -m pip install tox
      - name: Run integration tests (airgapped)
        # set a predictable model name so it can be consumed by charm-logdump-action
        run: tox -e integration-airgapped
      - name: Dump logs
        if: failure()
        uses: canonical/charming-actions/dump-logs@main<|MERGE_RESOLUTION|>--- conflicted
+++ resolved
@@ -18,11 +18,7 @@
       - name: Install Charmcraft
         run: sudo snap install charmcraft --classic
       - name: Build charm
-<<<<<<< HEAD
-        run: charmcraft pack --platform amd64 --destructive-mode --verbosity=trace
-=======
         run: charmcraft pack --destructive-mode --verbosity=trace
->>>>>>> d00ed271
 
       - name: Setup operator environment
         uses: charmed-kubernetes/actions-operator@main
@@ -65,11 +61,7 @@
       - name: Install Charmcraft
         run: sudo snap install charmcraft --classic
       - name: Build charm
-<<<<<<< HEAD
-        run: charmcraft pack --platform amd64 --destructive-mode --verbosity=trace
-=======
         run: charmcraft pack --destructive-mode --verbosity=trace
->>>>>>> d00ed271
 
       - name: Setup operator environment
         uses: charmed-kubernetes/actions-operator@main
@@ -92,14 +84,11 @@
           echo "$REGISTRY_CONFIG" | sudo tee -a /var/snap/microk8s/current/args/containerd-template.toml
           sudo snap restart microk8s.daemon-containerd
 
-<<<<<<< HEAD
       # LXD is needed for testing the integration with `pro-airgapped-server`
       # because there's no K8s version of this charm. We also need to add the
       # MicroK8s cloud to the LXD controller, so that Livepatch and
       # `pro-airgapped-server` models share the same controller and therefore
       # can be integrated with each other over a cross-model relation.
-=======
->>>>>>> d00ed271
       - name: Bootstrap a controller on the LXD cloud
         run: juju bootstrap localhost localhost-localhost
       # We need to change the MicroK8s API address from a localhost (127.0.0.1)
