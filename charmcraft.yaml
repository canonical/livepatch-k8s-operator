--- conflicted
+++ resolved
@@ -4,20 +4,12 @@
 # Learn more about charmcraft.yaml configuration at:
 # https://juju.is/docs/sdk/charmcraft-config
 type: "charm"
-<<<<<<< HEAD
-# Note that ops 2.0 requires Python 3.8+ which is only shipped on Ubuntu 20.04 and above.
 
-base: ubuntu@24.04
-platforms:
-  amd64:
-
-=======
 base: ubuntu@24.04
 platforms:
   amd64:
     build-on: [amd64]
     build-for: [amd64]
->>>>>>> d00ed271
 parts:
   charm:
     build-packages: [git]
